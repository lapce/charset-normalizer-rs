--- conflicted
+++ resolved
@@ -47,11 +47,7 @@
 
 impl MessDetectorPlugin for TooManySymbolOrPunctuationPlugin {
     fn eligible(&self, character: char) -> bool {
-<<<<<<< HEAD
         !is_unprintable(character)
-=======
-        !is_unprintable(&character)
->>>>>>> f6f3bd22
     }
     fn feed(&mut self, character: char) {
         self.character_count += 1;
@@ -148,11 +144,7 @@
 
 impl MessDetectorPlugin for SuspiciousDuplicateAccentPlugin {
     fn eligible(&self, character: char) -> bool {
-<<<<<<< HEAD
         character.is_alphabetic() && is_latin(character)
-=======
-        character.is_alphabetic() && is_latin(&character)
->>>>>>> f6f3bd22
     }
     fn feed(&mut self, character: char) {
         self.character_count += 1;
@@ -191,11 +183,7 @@
 
 impl MessDetectorPlugin for SuspiciousRangePlugin {
     fn eligible(&self, character: char) -> bool {
-<<<<<<< HEAD
         !is_unprintable(character)
-=======
-        !is_unprintable(&character)
->>>>>>> f6f3bd22
     }
     fn feed(&mut self, character: char) {
         self.character_count += 1;
@@ -252,11 +240,7 @@
 }
 
 impl MessDetectorPlugin for SuperWeirdWordPlugin {
-<<<<<<< HEAD
     fn eligible(&self, character: char) -> bool {
-=======
-    fn eligible(&self, _: char) -> bool {
->>>>>>> f6f3bd22
         true
     }
     fn feed(&mut self, character: char) {
@@ -350,11 +334,7 @@
 }
 
 impl MessDetectorPlugin for CjkInvalidStopPlugin {
-<<<<<<< HEAD
-    fn eligible(&self, character: char) -> bool {
-=======
     fn eligible(&self, _: char) -> bool {
->>>>>>> f6f3bd22
         true
     }
     fn feed(&mut self, character: char) {
@@ -403,11 +383,7 @@
 }
 
 impl MessDetectorPlugin for ArchaicUpperLowerPlugin {
-<<<<<<< HEAD
-    fn eligible(&self, character: char) -> bool {
-=======
     fn eligible(&self, _: char) -> bool {
->>>>>>> f6f3bd22
         true
     }
     fn feed(&mut self, character: char) {
@@ -491,18 +467,10 @@
         .chain(std::iter::once('\n'))
         .enumerate()
     {
-<<<<<<< HEAD
-        for detector in &mut *detectors {
-            if detector.eligible(ch) {
-                detector.feed(ch);
-            }
-        }
-=======
         detectors
             .iter_mut()
             .filter(|detector| detector.eligible(ch))
             .for_each(|detector| detector.feed(&ch));
->>>>>>> f6f3bd22
 
         if (index > 0 && index.rem_euclid(intermediary_mean_mess_ratio_calc) == 0)
             || index == length
